import sys
from threading import Event, Thread
from time import sleep
from typing import List
from unittest import TestCase, skipIf
from uuid import uuid4

import psycopg
from psycopg import Connection
from psycopg_pool import ConnectionPool

from eventsourcing.persistence import (
    DatabaseError,
    DataError,
    InfrastructureFactory,
    IntegrityError,
    InterfaceError,
    InternalError,
    NotSupportedError,
    OperationalError,
    PersistenceError,
    ProgrammingError,
    StoredEvent,
    Tracking,
)
from eventsourcing.postgres import (
    Factory,
    PostgresAggregateRecorder,
    PostgresApplicationRecorder,
    PostgresDatastore,
    PostgresProcessRecorder,
)
from eventsourcing.tests.persistence import (
    AggregateRecorderTestCase,
    ApplicationRecorderTestCase,
    InfrastructureFactoryTestCase,
    ProcessRecorderTestCase,
)
from eventsourcing.tests.persistence_tests.test_connection_pool import (
    TestConnectionPool,
)
from eventsourcing.tests.postgres_utils import (
    drop_postgres_table,
    pg_close_all_connections,
)
from eventsourcing.utils import Environment


class TestPostgresDatastore(TestCase):
    def test_is_pipeline_supported(self):
        self.assertTrue(psycopg.Pipeline.is_supported())

    def test_has_connection_pool(self):
        datastore = PostgresDatastore(
            dbname="eventsourcing",
            host="127.0.0.1",
            port="5432",
            user="eventsourcing",
            password="eventsourcing",
        )
        self.assertIsInstance(datastore.pool, ConnectionPool)

    def test_get_connection(self):
        datastore = PostgresDatastore(
            dbname="eventsourcing",
            host="127.0.0.1",
            port="5432",
            user="eventsourcing",
            password="eventsourcing",
        )
        conn: Connection
        with datastore.get_connection() as conn:
            self.assertIsInstance(conn, Connection)

    def test_context_manager_converts_exceptions_and_conditionally_calls_close(self):
        cases = [
            (InterfaceError, psycopg.InterfaceError(), True),
            (DataError, psycopg.DataError(), False),
            (OperationalError, psycopg.OperationalError(), True),
            (IntegrityError, psycopg.IntegrityError(), False),
            (InternalError, psycopg.InternalError(), False),
            (ProgrammingError, psycopg.ProgrammingError(), False),
            (NotSupportedError, psycopg.NotSupportedError(), False),
            (DatabaseError, psycopg.DatabaseError(), False),
            (PersistenceError, psycopg.Error(), True),
            (TypeError, TypeError(), True),
            (TypeError, TypeError, True),
        ]
        datastore = PostgresDatastore(
            dbname="eventsourcing",
            host="127.0.0.1",
            port="5432",
            user="eventsourcing",
            password="eventsourcing",
        )
        for expected_exc_type, raised_exc, expect_conn_closed in cases:
            with self.assertRaises(expected_exc_type):
                conn: Connection
                with datastore.get_connection() as conn:
                    self.assertFalse(conn.closed)
                    raise raised_exc
                self.assertTrue(conn.closed is expect_conn_closed, raised_exc)

    def test_transaction_from_datastore(self):
        datastore = PostgresDatastore(
            dbname="eventsourcing",
            host="127.0.0.1",
            port="5432",
            user="eventsourcing",
            password="eventsourcing",
        )
        # As a convenience, we can use the transaction() method.
        with datastore.transaction(commit=False) as curs:
            curs.execute("SELECT 1")
            self.assertEqual(curs.fetchall(), [{"?column?": 1}])

    def test_connect_failure_raises_operational_error(self):
        datastore = PostgresDatastore(
            dbname="eventsourcing",
            host="127.0.0.1",
            port="4321",  # wrong port
            user="eventsourcing",
            password="eventsourcing",
            pool_open_timeout=2,
        )
        with self.assertRaises(OperationalError):
            with datastore.get_connection():
                pass

        datastore = PostgresDatastore(
            dbname="eventsourcing",
            host="127.0.0.1",
            port="987654321",  # bad value
            user="eventsourcing",
            password="eventsourcing",
            pool_open_timeout=2,
        )
        with self.assertRaises(OperationalError):
            with datastore.get_connection():
                pass

    @skipIf(
        sys.version_info[:2] < (3, 8),
        "The 'check' argument and the check_connection() method aren't supported.",
    )
    def test_pre_ping(self):
        # Define method to open and close a connection, and then execute a statement.
        def open_close_execute(pre_ping: bool):
            datastore = PostgresDatastore(
                dbname="eventsourcing",
                host="127.0.0.1",
                port="5432",
                user="eventsourcing",
                password="eventsourcing",
                pool_size=1,
                pre_ping=pre_ping,
            )

            # Create a connection.
            conn: Connection
            with datastore.get_connection() as conn:
                pass

                # Check the connection works.
                with conn.cursor() as curs:
                    curs.execute("SELECT 1")
                    self.assertEqual(curs.fetchall(), [{"?column?": 1}])

            # Close all connections via separate connection.
            pg_close_all_connections()

            # Check the connection doesn't think it's closed.
            self.assertTrue(datastore.pool._pool)
            self.assertFalse(datastore.pool._pool[0].closed)

            # Get a closed connection.
            conn: Connection
            with datastore.get_connection() as conn:
                self.assertFalse(conn.closed)

                with conn.cursor() as curs:
                    curs.execute("SELECT 1")

        # Check using the closed connection gives an error.
        with self.assertRaises(OperationalError):
            open_close_execute(pre_ping=False)

        # Now try that again with pre-ping enabled.
        open_close_execute(pre_ping=True)

    def test_idle_in_transaction_session_timeout(self):
        datastore = PostgresDatastore(
            dbname="eventsourcing",
            host="127.0.0.1",
            port="5432",
            user="eventsourcing",
            password="eventsourcing",
            idle_in_transaction_session_timeout=1,
        )

        # Error on commit is raised.
        with self.assertRaises(OperationalError):
            with datastore.get_connection() as curs:
                curs.execute("BEGIN")
                curs.execute("SELECT 1")
                self.assertFalse(curs.closed)
                sleep(2)

        # Error on commit is raised.
        with self.assertRaises(OperationalError):
            with datastore.transaction(commit=True) as curs:
                # curs.execute("BEGIN")
                curs.execute("SELECT 1")
                self.assertFalse(curs.closed)
                sleep(2)

        # Force rollback. Error is ignored.
        with datastore.transaction(commit=False) as curs:
            # curs.execute("BEGIN")
            curs.execute("SELECT 1")
            self.assertFalse(curs.closed)
            sleep(2)

        # Autocommit mode - transaction is commited in time.
        with datastore.get_connection() as curs:
            curs.execute("SELECT 1")
            self.assertFalse(curs.closed)
            sleep(2)


# Use maximally long identifier for table name.
EVENTS_TABLE_NAME = "s" * 50 + "stored_events"
assert len(EVENTS_TABLE_NAME) == 63


class SetupPostgresDatastore(TestCase):
    schema = ""

    def setUp(self) -> None:
        super().setUp()
        self.datastore = PostgresDatastore(
            "eventsourcing",
            "127.0.0.1",
            "5432",
            "eventsourcing",
            "eventsourcing",
            schema=self.schema,
        )
        self.drop_tables()

    def tearDown(self) -> None:
        super().tearDown()
        self.drop_tables()
        self.datastore.close()

    def drop_tables(self):
        events_table_name = EVENTS_TABLE_NAME
        if self.datastore.schema:
            events_table_name = f"{self.datastore.schema}.{events_table_name}"
        drop_postgres_table(self.datastore, events_table_name)


class WithSchema(SetupPostgresDatastore):
    schema = "myschema"

    def test_datastore_has_schema(self):
        self.assertEqual(self.datastore.schema, self.schema)


class TestPostgresAggregateRecorder(SetupPostgresDatastore, AggregateRecorderTestCase):
    def create_recorder(
        self, table_name=EVENTS_TABLE_NAME
    ) -> PostgresAggregateRecorder:
        if self.datastore.schema:
            table_name = f"{self.datastore.schema}.{table_name}"
        recorder = PostgresAggregateRecorder(
            datastore=self.datastore, events_table_name=table_name
        )
        recorder.create_table()
        return recorder

    def drop_tables(self):
        super().drop_tables()
        drop_postgres_table(self.datastore, "stored_events")

    def test_create_table(self):
        recorder = PostgresAggregateRecorder(
            datastore=self.datastore, events_table_name="stored_events"
        )
        recorder.create_table()

    def test_insert_and_select(self):
        super().test_insert_and_select()

    def test_performance(self):
        super().test_performance()

<<<<<<< HEAD
    def test_report_on_prepared_statements(self):
        # Shouldn't be any prepared statements, because haven't done anything.
        recorder = self.create_recorder()
        self.datastore.pool.pool_size = 1
        pg, py = recorder.datastore.report_on_prepared_statements()
        self.assertEqual(pg, [])
        self.assertEqual(py, [])

        # After selecting by ID, should have prepared 'select_stored_events'.
        recorder.select_events(uuid4())
        pg, py = recorder.datastore.report_on_prepared_statements()
        if self.schema:
            qualified_table_name = f"{self.schema}.{EVENTS_TABLE_NAME}"
        else:
            qualified_table_name = f"{EVENTS_TABLE_NAME}"
        select_statement_name = f"select_{qualified_table_name.replace('.', '_')}"
        select_alias = recorder.statement_name_aliases[select_statement_name]
        self.assertEqual(len(pg), 1)
        self.assertEqual(len(py), 1)
        self.assertEqual(pg[0][0], select_alias)
        self.assertEqual(
            pg[0][1],
            f"PREPARE {select_alias} AS SELECT * FROM "
            f"{qualified_table_name} WHERE originator_id = $1 ORDER "
            "BY originator_version ASC",
        )
        self.assertEqual(pg[0][3], "{uuid}")
        self.assertEqual(pg[0][4], True)
        self.assertEqual(py, [select_statement_name])

        # Check prepared 'select_stored_events_desc_limit'.
        recorder.select_events(uuid4(), desc=True, limit=1)
        pg, py = recorder.datastore.report_on_prepared_statements()
        self.assertEqual(len(pg), 2)
        self.assertEqual(len(py), 2)
        select_desc_limit_statement_name = (
            f"select_{qualified_table_name.replace('.', '_')}_desc_limit"
        )
        self.assertEqual(
            pg[0][0],
            recorder.statement_name_aliases[select_desc_limit_statement_name],
        )
        self.assertEqual(
            pg[1][0], recorder.statement_name_aliases[select_statement_name]
        )

=======
>>>>>>> d7c221ee
    def test_retry_insert_events_after_closing_connection(self):
        # This checks connection is recreated after connections are closed.
        self.datastore.pool.pool_size = 1

        # Construct the recorder.
        recorder = self.create_recorder()

        # Check we have open connections.
        self.assertTrue(self.datastore.pool._pool)

        # Close connections.
        pg_close_all_connections()
        self.assertFalse(self.datastore.pool._pool[0].closed)

        # Write a stored event.
        stored_event1 = StoredEvent(
            originator_id=uuid4(),
            originator_version=0,
            topic="topic1",
            state=b"state1",
        )
        recorder.insert_events([stored_event1])

<<<<<<< HEAD
    def test_retry_insert_events_after_deallocating_prepared_statement(self):
        # This checks connection is recreated after OperationalError.

        # Construct the recorder.
        recorder = self.create_recorder()
        self.datastore.pool.pool_size = 1

        # Write a stored event.
        stored_event1 = StoredEvent(
            originator_id=uuid4(),
            originator_version=0,
            topic="topic1",
            state=b"state1",
        )
        recorder.insert_events([stored_event1])

        # Deallocate the prepared insert statement.
        self.assertTrue(self.datastore.pool._pool)
        with self.datastore.get_connection() as conn:
            statement_name = recorder.insert_events_statement_name
            self.assertIn(statement_name, conn.is_prepared)
            conn.cursor().execute(
                f"DEALLOCATE {recorder.statement_name_aliases[statement_name]}"
            )

        # Write a stored event.
        stored_event2 = StoredEvent(
            originator_id=uuid4(),
            originator_version=1,
            topic="topic2",
            state=b"state2",
        )
        recorder.insert_events([stored_event2])

    def test_retry_select_events_after_closing_connection(self):
        # This checks connection is recreated after being closed on the server.

        # Construct the recorder.
        recorder = self.create_recorder()
        self.datastore.pool.pool_size = 1

        # Write a stored event.
        originator_id = uuid4()
        stored_event1 = StoredEvent(
            originator_id=originator_id,
            originator_version=0,
            topic="topic1",
            state=b"state1",
        )
        recorder.insert_events([stored_event1])

        # Close connections.
        pg_close_all_connections()
        self.assertFalse(self.datastore.pool._pool[0].closed)

        # Select events.
        recorder.select_events(originator_id)

    def test_retry_select_events_after_deallocating_prepared_statement(self):
        # This checks connection is recreated after OperationalError.

        # Construct the recorder.
        recorder = self.create_recorder()
        self.datastore.pool.pool_size = 1

        # Write a stored event.
        originator_id = uuid4()
        stored_event1 = StoredEvent(
            originator_id=originator_id,
            originator_version=0,
            topic="topic1",
            state=b"state1",
        )
        recorder.insert_events([stored_event1])

        # Select events.
        recorder.select_events(originator_id)

        # Deallocate the prepared select statement.
        with self.datastore.get_connection() as conn:
            if self.schema:
                statement_name = f"select_{self.schema}_{EVENTS_TABLE_NAME}"
            else:
                statement_name = f"select_{EVENTS_TABLE_NAME}"
            self.assertIn(statement_name, conn.is_prepared)
            conn.cursor().execute(
                f"DEALLOCATE {recorder.statement_name_aliases[statement_name]}"
            )

        # Select events.
        recorder.select_events(originator_id)

=======
>>>>>>> d7c221ee

class TestPostgresAggregateRecorderWithSchema(
    WithSchema, TestPostgresAggregateRecorder
):
    pass


class TestPostgresAggregateRecorderErrors(SetupPostgresDatastore, TestCase):
    def create_recorder(self, table_name=EVENTS_TABLE_NAME):
        return PostgresAggregateRecorder(
            datastore=self.datastore, events_table_name=table_name
        )

    def test_excessively_long_table_name_raises_error(self):
        # Add one more character to the table name.
        long_table_name = "s" + EVENTS_TABLE_NAME
        self.assertEqual(len(long_table_name), 64)
        with self.assertRaises(ProgrammingError):
            self.create_recorder(long_table_name)

    def test_create_table_raises_programming_error_when_sql_is_broken(self):
        recorder = self.create_recorder()

        # Mess up the statement.
        recorder.create_table_statements = ["BLAH"]
        with self.assertRaises(ProgrammingError):
            recorder.create_table()

    def test_insert_events_raises_programming_error_when_table_not_created(self):
        # Construct the recorder.
        recorder = self.create_recorder()

        # Write a stored event without creating the table.
        stored_event1 = StoredEvent(
            originator_id=uuid4(),
            originator_version=0,
            topic="topic1",
            state=b"state1",
        )
        with self.assertRaises(ProgrammingError):
            recorder.insert_events([stored_event1])

    def test_insert_events_raises_programming_error_when_sql_is_broken(self):
        # Construct the recorder.
        recorder = self.create_recorder()

        # Create the table.
        recorder.create_table()

        # Write a stored event with broken statement.
        recorder.insert_events_statement = "BLAH"
        stored_event1 = StoredEvent(
            originator_id=uuid4(),
            originator_version=0,
            topic="topic1",
            state=b"state1",
        )
        with self.assertRaises(ProgrammingError):
            recorder.insert_events([stored_event1])

    def test_select_events_raises_programming_error_when_table_not_created(self):
        # Construct the recorder.
        recorder = self.create_recorder()

        # Select events without creating the table.
        originator_id = uuid4()
        with self.assertRaises(ProgrammingError):
            recorder.select_events(originator_id=originator_id)

    def test_select_events_raises_programming_error_when_sql_is_broken(self):
        # Construct the recorder.
        recorder = self.create_recorder()

        # Create the table.
        recorder.create_table()

        # Select events with broken statement.
        recorder.select_events_statement = "BLAH"
        originator_id = uuid4()
        with self.assertRaises(ProgrammingError):
            recorder.select_events(originator_id=originator_id)


class TestPostgresApplicationRecorder(
    SetupPostgresDatastore, ApplicationRecorderTestCase
):
    def create_recorder(
        self, table_name=EVENTS_TABLE_NAME
    ) -> PostgresApplicationRecorder:
        if self.datastore.schema:
            table_name = f"{self.datastore.schema}.{table_name}"
        recorder = PostgresApplicationRecorder(
            self.datastore, events_table_name=table_name
        )
        recorder.create_table()
        return recorder

    def test_insert_select(self) -> None:
        super().test_insert_select()

    def test_concurrent_no_conflicts(self):
        super().test_concurrent_no_conflicts()

    def test_concurrent_throughput(self):
        self.datastore.pool.pool_size = 4
        super().test_concurrent_throughput()

    def test_retry_select_notifications_after_closing_connection(self):
        # This checks connection is recreated after InterfaceError.

        # Construct the recorder.
        recorder = self.create_recorder()
        self.datastore.pool.pool_size = 1

        # Write a stored event.
        originator_id = uuid4()
        stored_event1 = StoredEvent(
            originator_id=originator_id,
            originator_version=0,
            topic="topic1",
            state=b"state1",
        )
        recorder.insert_events([stored_event1])

        # Close connections.
        pg_close_all_connections()
        self.assertFalse(self.datastore.pool._pool[0].closed)

        # Select events.
        recorder.select_notifications(start=1, limit=1)

    def test_retry_max_notification_id_after_closing_connection(self):
        # This checks connection is recreated after InterfaceError.

        # Construct the recorder.
        recorder = self.create_recorder()
        self.datastore.pool.pool_size = 1

        # Write a stored event.
        originator_id = uuid4()
        stored_event1 = StoredEvent(
            originator_id=originator_id,
            originator_version=0,
            topic="topic1",
            state=b"state1",
        )
        recorder.insert_events([stored_event1])

        # Close connections.
        pg_close_all_connections()
        self.assertFalse(self.datastore.pool._pool[0].closed)

        # Get max notification ID.
        recorder.max_notification_id()

    def test_insert_lock_timeout_actually_works(self):
        self.datastore.lock_timeout = 1
        recorder: PostgresApplicationRecorder = self.create_recorder()

        stored_event1 = StoredEvent(
            originator_id=uuid4(),
            originator_version=1,
            topic="topic1",
            state=b"state1",
        )
        stored_event2 = StoredEvent(
            originator_id=uuid4(),
            originator_version=1,
            topic="topic1",
            state=b"state1",
        )

        table_lock_acquired = Event()
        test_ended = Event()
        table_lock_timed_out = Event()

        def insert1():
            conn: Connection
            with self.datastore.get_connection() as conn:
                with conn.transaction(), conn.cursor() as curs:
                    # Lock table.
                    recorder._insert_stored_events(curs, [stored_event1])
                    table_lock_acquired.set()
                    # Wait for other thread to timeout.
                    test_ended.wait(timeout=5)  # keep the lock

        def insert2():
            try:
                conn: Connection
                with self.datastore.get_connection() as conn:
                    # Wait for other thread to lock table.
                    table_lock_acquired.wait(timeout=5)
                    # Expect to timeout.
                    with conn.transaction(), conn.cursor() as curs:
                        recorder._insert_stored_events(curs, [stored_event2])
            except OperationalError as e:
                if "lock timeout" in e.args[0]:
                    table_lock_timed_out.set()

        thread1 = Thread(target=insert1, daemon=True)
        thread1.start()
        thread2 = Thread(target=insert2, daemon=True)
        thread2.start()

        table_lock_timed_out.wait(timeout=4)
        test_ended.set()

        thread1.join(timeout=10)
        thread2.join(timeout=10)

        self.assertTrue(table_lock_timed_out.is_set())


class TestPostgresApplicationRecorderWithSchema(
    WithSchema, TestPostgresApplicationRecorder
):
    pass


class TestPostgresApplicationRecorderErrors(SetupPostgresDatastore, TestCase):
    def create_recorder(self, table_name=EVENTS_TABLE_NAME):
        return PostgresApplicationRecorder(self.datastore, events_table_name=table_name)

    def test_excessively_long_table_name_raises_error(self):
        # Add one more character to the table name.
        long_table_name = "s" + EVENTS_TABLE_NAME
        self.assertEqual(len(long_table_name), 64)
        with self.assertRaises(ProgrammingError):
            self.create_recorder(long_table_name)

    def test_select_notification_raises_programming_error_when_table_not_created(self):
        # Construct the recorder.
        recorder = self.create_recorder()

        # Select notifications without creating table.
        with self.assertRaises(ProgrammingError):
            recorder.select_notifications(start=1, limit=1)

    def test_max_notification_id_raises_programming_error_when_table_not_created(self):
        # Construct the recorder.
        recorder = PostgresApplicationRecorder(
            datastore=self.datastore, events_table_name=EVENTS_TABLE_NAME
        )

        # Select notifications without creating table.
        with self.assertRaises(ProgrammingError):
            recorder.max_notification_id()

    def test_fetch_ids_after_insert_events(self):
        def make_events() -> List[StoredEvent]:
            return [
                StoredEvent(
                    originator_id=uuid4(),
                    originator_version=1,
                    state=b"",
                    topic="",
                )
            ]

        #
        # Check it actually works.
        recorder = PostgresApplicationRecorder(
            datastore=self.datastore, events_table_name=EVENTS_TABLE_NAME
        )
        recorder.create_table()
        max_notification_id = recorder.max_notification_id()
        notification_ids = recorder.insert_events(make_events())
        self.assertEqual(len(notification_ids), 1)
        self.assertEqual(max_notification_id + 1, notification_ids[0])

        # Events but no lock table statements.
        with self.assertRaises(ProgrammingError):
            recorder = PostgresApplicationRecorder(
                datastore=self.datastore, events_table_name=EVENTS_TABLE_NAME
            )
            recorder.create_table()
            recorder.lock_table_statements = []
            recorder.insert_events(make_events())

        return


TRACKING_TABLE_NAME = "n" * 42 + "notification_tracking"
assert len(TRACKING_TABLE_NAME) == 63


class TestPostgresProcessRecorder(SetupPostgresDatastore, ProcessRecorderTestCase):
    def drop_tables(self):
        super().drop_tables()
        tracking_table_name = TRACKING_TABLE_NAME
        if self.datastore.schema:
            tracking_table_name = f"{self.datastore.schema}.{tracking_table_name}"
        drop_postgres_table(self.datastore, tracking_table_name)

    def create_recorder(self):
        events_table_name = EVENTS_TABLE_NAME
        tracking_table_name = TRACKING_TABLE_NAME
        if self.datastore.schema:
            events_table_name = f"{self.datastore.schema}.{events_table_name}"
        if self.datastore.schema:
            tracking_table_name = f"{self.datastore.schema}.{tracking_table_name}"
        recorder = PostgresProcessRecorder(
            datastore=self.datastore,
            events_table_name=events_table_name,
            tracking_table_name=tracking_table_name,
        )
        recorder.create_table()
        return recorder

    def test_insert_select(self):
        super().test_insert_select()

    def test_performance(self):
        super().test_performance()

    def test_excessively_long_table_names_raise_error(self):
        with self.assertRaises(ProgrammingError):
            PostgresProcessRecorder(
                datastore=self.datastore,
                events_table_name="e" + EVENTS_TABLE_NAME,
                tracking_table_name=TRACKING_TABLE_NAME,
            )

        with self.assertRaises(ProgrammingError):
            PostgresProcessRecorder(
                datastore=self.datastore,
                events_table_name=EVENTS_TABLE_NAME,
                tracking_table_name="n" + TRACKING_TABLE_NAME,
            )

    def test_retry_max_tracking_id_after_closing_connection(self):
        # This checks connection is recreated after InterfaceError.

        # Construct the recorder.
        recorder = self.create_recorder()
        self.datastore.pool.pool_size = 1

        # Write a tracking record.
        originator_id = uuid4()
        stored_event1 = StoredEvent(
            originator_id=originator_id,
            originator_version=0,
            topic="topic1",
            state=b"state1",
        )
        recorder.insert_events([stored_event1], tracking=Tracking("upstream", 1))

        # Close connections.
        pg_close_all_connections()
        self.assertFalse(self.datastore.pool._pool[0].closed)

        # Get max tracking ID.
        notification_id = recorder.max_tracking_id("upstream")
        self.assertEqual(notification_id, 1)


class TestPostgresProcessRecorderWithSchema(WithSchema, TestPostgresProcessRecorder):
    pass


class TestPostgresProcessRecorderErrors(SetupPostgresDatastore, TestCase):
    def drop_tables(self):
        super().drop_tables()
        drop_postgres_table(self.datastore, TRACKING_TABLE_NAME)

    def create_recorder(self):
        return PostgresProcessRecorder(
            datastore=self.datastore,
            events_table_name=EVENTS_TABLE_NAME,
            tracking_table_name=TRACKING_TABLE_NAME,
        )

    def test_max_tracking_id_raises_programming_error_when_table_not_created(self):
        # Construct the recorder.
        recorder = self.create_recorder()

        # Get max tracking ID without creating table.
        with self.assertRaises(ProgrammingError):
            recorder.max_tracking_id("upstream")


class TestPostgresInfrastructureFactory(InfrastructureFactoryTestCase):
    def test_create_application_recorder(self):
        super().test_create_application_recorder()

    def expected_factory_class(self):
        return Factory

    def expected_aggregate_recorder_class(self):
        return PostgresAggregateRecorder

    def expected_application_recorder_class(self):
        return PostgresApplicationRecorder

    def expected_process_recorder_class(self):
        return PostgresProcessRecorder

    def setUp(self) -> None:
        self.env = Environment("TestCase")
        self.env[InfrastructureFactory.PERSISTENCE_MODULE] = Factory.__module__
        self.env[Factory.POSTGRES_DBNAME] = "eventsourcing"
        self.env[Factory.POSTGRES_HOST] = "127.0.0.1"
        self.env[Factory.POSTGRES_PORT] = "5432"
        self.env[Factory.POSTGRES_USER] = "eventsourcing"
        self.env[Factory.POSTGRES_PASSWORD] = "eventsourcing"
        self.drop_tables()
        super().setUp()

    def tearDown(self) -> None:
        self.drop_tables()
        super().tearDown()

    def drop_tables(self):
        datastore = PostgresDatastore(
            "eventsourcing",
            "127.0.0.1",
            "5432",
            "eventsourcing",
            "eventsourcing",
        )
        drop_postgres_table(datastore, "testcase_events")
        drop_postgres_table(datastore, "testcase_tracking")

    def test_close(self):
        factory = Factory(self.env)
        conn: Connection
        with factory.datastore.get_connection() as conn:
            conn.execute("SELECT 1")
        self.assertFalse(factory.datastore.pool.closed)
        factory.close()
        self.assertTrue(factory.datastore.pool.closed)

    def test_conn_max_age_is_set_to_float(self):
        self.env[Factory.POSTGRES_CONN_MAX_AGE] = ""
        self.factory = Factory(self.env)
        self.assertEqual(self.factory.datastore.pool.max_lifetime, 60 * 60.0)

    def test_conn_max_age_is_set_to_number(self):
        self.env[Factory.POSTGRES_CONN_MAX_AGE] = "0"
        self.factory = Factory(self.env)
        self.assertEqual(self.factory.datastore.pool.max_lifetime, 0)

    def test_pool_size_is_five_by_default(self):
        self.assertTrue(Factory.POSTGRES_POOL_SIZE not in self.env)
        self.factory = Factory(self.env)
        self.assertEqual(self.factory.datastore.pool.min_size, 5)

        self.env[Factory.POSTGRES_POOL_SIZE] = ""
        self.factory = Factory(self.env)
        self.assertEqual(self.factory.datastore.pool.min_size, 5)

    def test_max_overflow_is_ten_by_default(self):
        self.assertTrue(Factory.POSTGRES_POOL_MAX_OVERFLOW not in self.env)
        self.factory = Factory(self.env)
        self.assertEqual(self.factory.datastore.pool.max_size, 15)

        self.env[Factory.POSTGRES_POOL_MAX_OVERFLOW] = ""
        self.factory = Factory(self.env)
        self.assertEqual(self.factory.datastore.pool.max_size, 15)

    def test_max_overflow_is_set(self):
        self.env[Factory.POSTGRES_POOL_MAX_OVERFLOW] = "7"
        self.factory = Factory(self.env)
        self.assertEqual(self.factory.datastore.pool.max_size, 12)

    def test_pool_size_is_Set(self):
        self.env[Factory.POSTGRES_POOL_SIZE] = "6"
        self.factory = Factory(self.env)
        self.assertEqual(self.factory.datastore.pool.min_size, 6)

    def test_connect_timeout_is_five_by_default(self):
        self.assertTrue(Factory.POSTGRES_CONNECT_TIMEOUT not in self.env)
        self.factory = Factory(self.env)
        self.assertEqual(self.factory.datastore.pool.timeout, 5)

        self.env[Factory.POSTGRES_CONNECT_TIMEOUT] = ""
        self.factory = Factory(self.env)
        self.assertEqual(self.factory.datastore.pool.timeout, 5)

    def test_connect_timeout_is_set(self):
        self.env[Factory.POSTGRES_CONNECT_TIMEOUT] = "8"
        self.factory = Factory(self.env)
        self.assertEqual(self.factory.datastore.pool.timeout, 8)

    def test_pool_timeout_is_30_by_default(self):
        self.assertTrue(Factory.POSTGRES_POOL_TIMEOUT not in self.env)
        self.factory = Factory(self.env)
        self.assertEqual(self.factory.datastore.pool.max_waiting, 30)

        self.env[Factory.POSTGRES_POOL_TIMEOUT] = ""
        self.factory = Factory(self.env)
        self.assertEqual(self.factory.datastore.pool.max_waiting, 30)

    def test_pool_timeout_is_set(self):
        self.env[Factory.POSTGRES_POOL_TIMEOUT] = "8"
        self.factory = Factory(self.env)
        self.assertEqual(self.factory.datastore.pool.max_waiting, 8)

    def test_lock_timeout_is_zero_by_default(self):
        self.assertTrue(Factory.POSTGRES_LOCK_TIMEOUT not in self.env)
        self.factory = Factory(self.env)
        self.assertEqual(self.factory.datastore.lock_timeout, 0)

        self.env[Factory.POSTGRES_LOCK_TIMEOUT] = ""
        self.factory = Factory(self.env)
        self.assertEqual(self.factory.datastore.lock_timeout, 0)

    def test_lock_timeout_is_set(self):
        self.env[Factory.POSTGRES_LOCK_TIMEOUT] = "1"
        self.factory = Factory(self.env)
        self.assertEqual(self.factory.datastore.lock_timeout, 1)

    def test_idle_in_transaction_session_timeout_is_5_by_default(self):
        self.assertTrue(
            Factory.POSTGRES_IDLE_IN_TRANSACTION_SESSION_TIMEOUT not in self.env
        )
        self.factory = Factory(self.env)
        self.assertEqual(self.factory.datastore.idle_in_transaction_session_timeout, 5)
        self.factory.close()

        self.env[Factory.POSTGRES_IDLE_IN_TRANSACTION_SESSION_TIMEOUT] = ""
        self.factory = Factory(self.env)
        self.assertEqual(self.factory.datastore.idle_in_transaction_session_timeout, 5)

    def test_idle_in_transaction_session_timeout_is_set(self):
        self.env[Factory.POSTGRES_IDLE_IN_TRANSACTION_SESSION_TIMEOUT] = "10"
        self.factory = Factory(self.env)
        self.assertEqual(self.factory.datastore.idle_in_transaction_session_timeout, 10)

    def test_pre_ping_off_by_default(self):
        self.factory = Factory(self.env)
        self.assertEqual(self.factory.datastore.pre_ping, False)

    def test_pre_ping_off(self):
        self.env[Factory.POSTGRES_PRE_PING] = "off"
        self.factory = Factory(self.env)
        self.assertEqual(self.factory.datastore.pre_ping, False)

    def test_pre_ping_on(self):
        self.env[Factory.POSTGRES_PRE_PING] = "on"
        self.factory = Factory(self.env)
        self.assertEqual(self.factory.datastore.pre_ping, True)

    def test_environment_error_raised_when_conn_max_age_not_a_float(self):
        self.env[Factory.POSTGRES_CONN_MAX_AGE] = "abc"
        with self.assertRaises(EnvironmentError) as cm:
            Factory(self.env)
        self.assertEqual(
            cm.exception.args[0],
            "Postgres environment value for key 'POSTGRES_CONN_MAX_AGE' "
            "is invalid. If set, a float or empty string is expected: 'abc'",
        )

    def test_environment_error_raised_when_connect_timeout_not_an_integer(self):
        self.env[Factory.POSTGRES_CONNECT_TIMEOUT] = "abc"
        with self.assertRaises(EnvironmentError) as cm:
            Factory(self.env)
        self.assertEqual(
            cm.exception.args[0],
            "Postgres environment value for key 'POSTGRES_CONNECT_TIMEOUT' "
            "is invalid. If set, an integer or empty string is expected: 'abc'",
        )

    def test_environment_error_raised_when_pool_timeout_not_an_integer(self):
        self.env[Factory.POSTGRES_POOL_TIMEOUT] = "abc"
        with self.assertRaises(EnvironmentError) as cm:
            Factory(self.env)
        self.assertEqual(
            cm.exception.args[0],
            "Postgres environment value for key 'POSTGRES_POOL_TIMEOUT' "
            "is invalid. If set, a float or empty string is expected: 'abc'",
        )

    def test_environment_error_raised_when_lock_timeout_not_an_integer(self):
        self.env[Factory.POSTGRES_LOCK_TIMEOUT] = "abc"
        with self.assertRaises(EnvironmentError) as cm:
            Factory(self.env)
        self.assertEqual(
            cm.exception.args[0],
            "Postgres environment value for key 'POSTGRES_LOCK_TIMEOUT' "
            "is invalid. If set, an integer or empty string is expected: 'abc'",
        )

    def test_environment_error_raised_when_min_conn_not_an_integer(self):
        self.env[Factory.POSTGRES_POOL_SIZE] = "abc"
        with self.assertRaises(EnvironmentError) as cm:
            Factory(self.env)
        self.assertEqual(
            cm.exception.args[0],
            "Postgres environment value for key 'POSTGRES_POOL_SIZE' "
            "is invalid. If set, an integer or empty string is expected: 'abc'",
        )

    def test_environment_error_raised_when_max_conn_not_an_integer(self):
        self.env[Factory.POSTGRES_POOL_MAX_OVERFLOW] = "abc"
        with self.assertRaises(EnvironmentError) as cm:
            Factory(self.env)
        self.assertEqual(
            cm.exception.args[0],
            "Postgres environment value for key 'POSTGRES_POOL_MAX_OVERFLOW' "
            "is invalid. If set, an integer or empty string is expected: 'abc'",
        )

    def test_environment_error_raised_when_idle_in_transaction_session_timeout_not_an_integer(
        self,
    ):
        self.env[Factory.POSTGRES_IDLE_IN_TRANSACTION_SESSION_TIMEOUT] = "abc"
        with self.assertRaises(EnvironmentError) as cm:
            Factory(self.env)
        self.assertEqual(
            cm.exception.args[0],
            "Postgres environment value for key "
            "'POSTGRES_IDLE_IN_TRANSACTION_SESSION_TIMEOUT' "
            "is invalid. If set, an integer or empty string is expected: 'abc'",
        )

    def test_environment_error_raised_when_dbname_missing(self):
        del self.env[Factory.POSTGRES_DBNAME]
        with self.assertRaises(EnvironmentError) as cm:
            InfrastructureFactory.construct(self.env)
        self.assertEqual(
            cm.exception.args[0],
            "Postgres database name not found in environment "
            "with key 'POSTGRES_DBNAME'",
        )

    def test_environment_error_raised_when_dbhost_missing(self):
        del self.env[Factory.POSTGRES_HOST]
        with self.assertRaises(EnvironmentError) as cm:
            InfrastructureFactory.construct(self.env)
        self.assertEqual(
            cm.exception.args[0],
            "Postgres host not found in environment with key 'POSTGRES_HOST'",
        )

    def test_environment_error_raised_when_user_missing(self):
        del self.env[Factory.POSTGRES_USER]
        with self.assertRaises(EnvironmentError) as cm:
            InfrastructureFactory.construct(self.env)
        self.assertEqual(
            cm.exception.args[0],
            "Postgres user not found in environment with key 'POSTGRES_USER'",
        )

    def test_environment_error_raised_when_password_missing(self):
        del self.env[Factory.POSTGRES_PASSWORD]
        with self.assertRaises(EnvironmentError) as cm:
            InfrastructureFactory.construct(self.env)
        self.assertEqual(
            cm.exception.args[0],
            "Postgres password not found in environment with key 'POSTGRES_PASSWORD'",
        )

    def test_schema_set_to_empty_string(self):
        self.env[Factory.POSTGRES_SCHEMA] = ""
        self.factory = Factory(self.env)
        self.assertEqual(self.factory.datastore.schema, "")

    def test_schema_set_to_whitespace(self):
        self.env[Factory.POSTGRES_SCHEMA] = " "
        self.factory = Factory(self.env)
        self.assertEqual(self.factory.datastore.schema, "")

    def test_scheme_adjusts_table_names_on_aggregate_recorder(self):
        self.factory = Factory(self.env)

        # Check by default the table name is not qualified.
        recorder = self.factory.aggregate_recorder("events")
        assert isinstance(recorder, PostgresAggregateRecorder)
        self.assertEqual(recorder.events_table_name, "testcase_events")

        # Check by default the table name is not qualified.
        recorder = self.factory.aggregate_recorder("snapshots")
        assert isinstance(recorder, PostgresAggregateRecorder)
        self.assertEqual(recorder.events_table_name, "testcase_snapshots")

        # Set schema in environment.
        self.env[Factory.POSTGRES_SCHEMA] = "public"
        self.factory = Factory(self.env)
        self.assertEqual(self.factory.datastore.schema, "public")

        # Check by default the table name is qualified.
        recorder = self.factory.aggregate_recorder("events")
        assert isinstance(recorder, PostgresAggregateRecorder)
        self.assertEqual(recorder.events_table_name, "public.testcase_events")

        # Check by default the table name is qualified.
        recorder = self.factory.aggregate_recorder("snapshots")
        assert isinstance(recorder, PostgresAggregateRecorder)
        self.assertEqual(recorder.events_table_name, "public.testcase_snapshots")

    def test_scheme_adjusts_table_name_on_application_recorder(self):
        self.factory = Factory(self.env)

        # Check by default the table name is not qualified.
        recorder = self.factory.application_recorder()
        assert isinstance(recorder, PostgresApplicationRecorder)
        self.assertEqual(recorder.events_table_name, "testcase_events")

        # Set schema in environment.
        self.env[Factory.POSTGRES_SCHEMA] = "public"
        self.factory = Factory(self.env)
        self.assertEqual(self.factory.datastore.schema, "public")

        # Check by default the table name is qualified.
        recorder = self.factory.application_recorder()
        assert isinstance(recorder, PostgresApplicationRecorder)
        self.assertEqual(recorder.events_table_name, "public.testcase_events")

    def test_scheme_adjusts_table_names_on_process_recorder(self):
        self.factory = Factory(self.env)

        # Check by default the table name is not qualified.
        recorder = self.factory.process_recorder()
        assert isinstance(recorder, PostgresProcessRecorder)
        self.assertEqual(recorder.events_table_name, "testcase_events")
        self.assertEqual(recorder.tracking_table_name, "testcase_tracking")

        # Set schema in environment.
        self.env[Factory.POSTGRES_SCHEMA] = "public"
        self.factory = Factory(self.env)
        self.assertEqual(self.factory.datastore.schema, "public")

        # Check by default the table name is qualified.
        recorder = self.factory.process_recorder()
        assert isinstance(recorder, PostgresProcessRecorder)
        self.assertEqual(recorder.events_table_name, "public.testcase_events")
        self.assertEqual(recorder.tracking_table_name, "public.testcase_tracking")


del AggregateRecorderTestCase
del ApplicationRecorderTestCase
del ProcessRecorderTestCase
del InfrastructureFactoryTestCase
del SetupPostgresDatastore
del WithSchema
del TestConnectionPool<|MERGE_RESOLUTION|>--- conflicted
+++ resolved
@@ -295,55 +295,6 @@
     def test_performance(self):
         super().test_performance()
 
-<<<<<<< HEAD
-    def test_report_on_prepared_statements(self):
-        # Shouldn't be any prepared statements, because haven't done anything.
-        recorder = self.create_recorder()
-        self.datastore.pool.pool_size = 1
-        pg, py = recorder.datastore.report_on_prepared_statements()
-        self.assertEqual(pg, [])
-        self.assertEqual(py, [])
-
-        # After selecting by ID, should have prepared 'select_stored_events'.
-        recorder.select_events(uuid4())
-        pg, py = recorder.datastore.report_on_prepared_statements()
-        if self.schema:
-            qualified_table_name = f"{self.schema}.{EVENTS_TABLE_NAME}"
-        else:
-            qualified_table_name = f"{EVENTS_TABLE_NAME}"
-        select_statement_name = f"select_{qualified_table_name.replace('.', '_')}"
-        select_alias = recorder.statement_name_aliases[select_statement_name]
-        self.assertEqual(len(pg), 1)
-        self.assertEqual(len(py), 1)
-        self.assertEqual(pg[0][0], select_alias)
-        self.assertEqual(
-            pg[0][1],
-            f"PREPARE {select_alias} AS SELECT * FROM "
-            f"{qualified_table_name} WHERE originator_id = $1 ORDER "
-            "BY originator_version ASC",
-        )
-        self.assertEqual(pg[0][3], "{uuid}")
-        self.assertEqual(pg[0][4], True)
-        self.assertEqual(py, [select_statement_name])
-
-        # Check prepared 'select_stored_events_desc_limit'.
-        recorder.select_events(uuid4(), desc=True, limit=1)
-        pg, py = recorder.datastore.report_on_prepared_statements()
-        self.assertEqual(len(pg), 2)
-        self.assertEqual(len(py), 2)
-        select_desc_limit_statement_name = (
-            f"select_{qualified_table_name.replace('.', '_')}_desc_limit"
-        )
-        self.assertEqual(
-            pg[0][0],
-            recorder.statement_name_aliases[select_desc_limit_statement_name],
-        )
-        self.assertEqual(
-            pg[1][0], recorder.statement_name_aliases[select_statement_name]
-        )
-
-=======
->>>>>>> d7c221ee
     def test_retry_insert_events_after_closing_connection(self):
         # This checks connection is recreated after connections are closed.
         self.datastore.pool.pool_size = 1
@@ -367,101 +318,6 @@
         )
         recorder.insert_events([stored_event1])
 
-<<<<<<< HEAD
-    def test_retry_insert_events_after_deallocating_prepared_statement(self):
-        # This checks connection is recreated after OperationalError.
-
-        # Construct the recorder.
-        recorder = self.create_recorder()
-        self.datastore.pool.pool_size = 1
-
-        # Write a stored event.
-        stored_event1 = StoredEvent(
-            originator_id=uuid4(),
-            originator_version=0,
-            topic="topic1",
-            state=b"state1",
-        )
-        recorder.insert_events([stored_event1])
-
-        # Deallocate the prepared insert statement.
-        self.assertTrue(self.datastore.pool._pool)
-        with self.datastore.get_connection() as conn:
-            statement_name = recorder.insert_events_statement_name
-            self.assertIn(statement_name, conn.is_prepared)
-            conn.cursor().execute(
-                f"DEALLOCATE {recorder.statement_name_aliases[statement_name]}"
-            )
-
-        # Write a stored event.
-        stored_event2 = StoredEvent(
-            originator_id=uuid4(),
-            originator_version=1,
-            topic="topic2",
-            state=b"state2",
-        )
-        recorder.insert_events([stored_event2])
-
-    def test_retry_select_events_after_closing_connection(self):
-        # This checks connection is recreated after being closed on the server.
-
-        # Construct the recorder.
-        recorder = self.create_recorder()
-        self.datastore.pool.pool_size = 1
-
-        # Write a stored event.
-        originator_id = uuid4()
-        stored_event1 = StoredEvent(
-            originator_id=originator_id,
-            originator_version=0,
-            topic="topic1",
-            state=b"state1",
-        )
-        recorder.insert_events([stored_event1])
-
-        # Close connections.
-        pg_close_all_connections()
-        self.assertFalse(self.datastore.pool._pool[0].closed)
-
-        # Select events.
-        recorder.select_events(originator_id)
-
-    def test_retry_select_events_after_deallocating_prepared_statement(self):
-        # This checks connection is recreated after OperationalError.
-
-        # Construct the recorder.
-        recorder = self.create_recorder()
-        self.datastore.pool.pool_size = 1
-
-        # Write a stored event.
-        originator_id = uuid4()
-        stored_event1 = StoredEvent(
-            originator_id=originator_id,
-            originator_version=0,
-            topic="topic1",
-            state=b"state1",
-        )
-        recorder.insert_events([stored_event1])
-
-        # Select events.
-        recorder.select_events(originator_id)
-
-        # Deallocate the prepared select statement.
-        with self.datastore.get_connection() as conn:
-            if self.schema:
-                statement_name = f"select_{self.schema}_{EVENTS_TABLE_NAME}"
-            else:
-                statement_name = f"select_{EVENTS_TABLE_NAME}"
-            self.assertIn(statement_name, conn.is_prepared)
-            conn.cursor().execute(
-                f"DEALLOCATE {recorder.statement_name_aliases[statement_name]}"
-            )
-
-        # Select events.
-        recorder.select_events(originator_id)
-
-=======
->>>>>>> d7c221ee
 
 class TestPostgresAggregateRecorderWithSchema(
     WithSchema, TestPostgresAggregateRecorder
