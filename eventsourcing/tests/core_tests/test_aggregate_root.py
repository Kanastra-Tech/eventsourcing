import uuid
from typing import Dict, Optional, cast, Generic
from unittest.case import TestCase
from uuid import UUID

from eventsourcing.application.policies import PersistencePolicy
from eventsourcing.domain.model.aggregate import AggregateRoot
from eventsourcing.domain.model.decorators import attribute, subclassevents
from eventsourcing.domain.model.events import DomainEvent
from eventsourcing.exceptions import EventHashError, HeadHashError
from eventsourcing.infrastructure.eventsourcedrepository import EventSourcedRepository
from eventsourcing.infrastructure.eventstore import EventStore
from eventsourcing.infrastructure.sequenceditemmapper import SequencedItemMapper
from eventsourcing.infrastructure.sqlalchemy.manager import SQLAlchemyRecordManager
from eventsourcing.infrastructure.sqlalchemy.records import IntegerSequencedNoIDRecord
from eventsourcing.tests.sequenced_item_tests.test_sqlalchemy_record_manager import (
    SQLAlchemyRecordManagerTestCase,
)
from eventsourcing.types import T
from eventsourcing.utils.topic import get_topic, resolve_topic


class TestAggregateRootEvent(TestCase):
    def test_validate_aggregate_events(self):
        event1 = AggregateRoot.Created(
            originator_version=0,
            originator_id="1",
            originator_topic=get_topic(AggregateRoot),
        )
        event1.__check_hash__()

        # Chain another event.
        event2 = AggregateRoot.AttributeChanged(
            originator_version=1,
            originator_id="1",
            __previous_hash__=event1.__event_hash__,
        )
        event2.__check_hash__()

        # Chain another event.
        event3 = AggregateRoot.AttributeChanged(
            originator_version=2,
            originator_id="1",
            __previous_hash__=event2.__event_hash__,
        )
        event3.__check_hash__()

    def test_event_hash_error(self):
        event1 = AggregateRoot.Created(
            originator_version=0,
            originator_id="1",
            originator_topic=get_topic(AggregateRoot),
        )
        event1.__check_hash__()

        # Break the hash.
        event1.__dict__["event_hash"] = "damage"
        with self.assertRaises(EventHashError):
            event1.__check_hash__()


class TestExampleAggregateRoot(SQLAlchemyRecordManagerTestCase):
    def setUp(self):
        super(TestExampleAggregateRoot, self).setUp()
        self.app: ExampleDDDApplication = ExampleDDDApplication(self.datastore)

    def tearDown(self):
        self.app.close()
        super(TestExampleAggregateRoot, self).tearDown()

    def test_example_aggregate_event_classes(self):
        self.assertIn("Event", ExampleAggregateRoot.__dict__)
        self.assertIn("Created", ExampleAggregateRoot.__dict__)
        self.assertIn("Discarded", ExampleAggregateRoot.__dict__)
        self.assertIn("AttributeChanged", ExampleAggregateRoot.__dict__)

        self.assertEqual(ExampleAggregateRoot.Event.__name__, "Event")
        self.assertEqual(ExampleAggregateRoot.Event.__qualname__, "ExampleAggregateRoot.Event")
        topic = "eventsourcing.tests.core_tests.test_aggregate_root#ExampleAggregateRoot.Event"
        self.assertEqual(get_topic(ExampleAggregateRoot.Event), topic)
        self.assertEqual(resolve_topic(topic), ExampleAggregateRoot.Event)

        self.assertEqual(ExampleAggregateRoot.Created.__name__, "Created")
        self.assertEqual(ExampleAggregateRoot.Created.__qualname__, "ExampleAggregateRoot.Created")
        topic = "eventsourcing.tests.core_tests.test_aggregate_root#ExampleAggregateRoot.Created"
        self.assertEqual(get_topic(ExampleAggregateRoot.Created), topic)
        self.assertEqual(resolve_topic(topic), ExampleAggregateRoot.Created)
        self.assertTrue(issubclass(ExampleAggregateRoot.Created, ExampleAggregateRoot.Event))

        self.assertEqual(ExampleAggregateRoot.Discarded.__name__, "Discarded")
        self.assertEqual(ExampleAggregateRoot.Discarded.__qualname__, "ExampleAggregateRoot.Discarded")
        topic = "eventsourcing.tests.core_tests.test_aggregate_root#ExampleAggregateRoot.Discarded"
        self.assertEqual(get_topic(ExampleAggregateRoot.Discarded), topic)
        self.assertEqual(resolve_topic(topic), ExampleAggregateRoot.Discarded)
        self.assertTrue(issubclass(ExampleAggregateRoot.Discarded, ExampleAggregateRoot.Event))

        self.assertEqual(ExampleAggregateRoot.ExampleCreated.__name__, "ExampleCreated")
        self.assertEqual(ExampleAggregateRoot.ExampleCreated.__qualname__, "ExampleAggregateRoot.ExampleCreated")
        topic = "eventsourcing.tests.core_tests.test_aggregate_root#ExampleAggregateRoot.ExampleCreated"
        self.assertEqual(get_topic(ExampleAggregateRoot.ExampleCreated), topic)
        self.assertEqual(resolve_topic(topic), ExampleAggregateRoot.ExampleCreated)
        self.assertTrue(issubclass(ExampleAggregateRoot.ExampleCreated, ExampleAggregateRoot.Event))

    def test_aggregate1_event_classes(self):
        self.assertIn("Event", Aggregate1.__dict__)
        self.assertIn("Created", Aggregate1.__dict__)
        self.assertIn("Discarded", Aggregate1.__dict__)
        self.assertIn("AttributeChanged", Aggregate1.__dict__)

        self.assertEqual(Aggregate1.Event.__name__, "Event")
        self.assertEqual(Aggregate1.Event.__qualname__, "Aggregate1.Event")
        topic = "eventsourcing.tests.core_tests.test_aggregate_root#Aggregate1.Event"
        self.assertEqual(get_topic(Aggregate1.Event), topic)
        self.assertEqual(resolve_topic(topic), Aggregate1.Event)

        self.assertEqual(Aggregate1.Created.__name__, "Created")
        self.assertEqual(Aggregate1.Created.__qualname__, "Aggregate1.Created")
        topic = "eventsourcing.tests.core_tests.test_aggregate_root#Aggregate1.Created"
        self.assertEqual(get_topic(Aggregate1.Created), topic)
        self.assertEqual(resolve_topic(topic), Aggregate1.Created)
        self.assertTrue(issubclass(Aggregate1.Created, Aggregate1.Event))

        self.assertEqual(Aggregate1.Discarded.__name__, "Discarded")
        self.assertEqual(Aggregate1.Discarded.__qualname__, "Aggregate1.Discarded")
        topic = (
            "eventsourcing.tests.core_tests.test_aggregate_root#Aggregate1" ".Discarded"
        )
        self.assertEqual(get_topic(Aggregate1.Discarded), topic)
        self.assertEqual(resolve_topic(topic), Aggregate1.Discarded)
        self.assertTrue(issubclass(Aggregate1.Discarded, Aggregate1.Event))

        self.assertEqual(Aggregate1.ExampleCreated.__name__, "ExampleCreated")
        self.assertEqual(
            Aggregate1.ExampleCreated.__qualname__, "Aggregate1.ExampleCreated"
        )
        topic = (
            "eventsourcing.tests.core_tests.test_aggregate_root#Aggregate1"
            ".ExampleCreated"
        )
        self.assertEqual(get_topic(Aggregate1.ExampleCreated), topic)
        self.assertEqual(resolve_topic(topic), Aggregate1.ExampleCreated)
        self.assertTrue(issubclass(Aggregate1.ExampleCreated, Aggregate1.Event))
        self.assertTrue(issubclass(Aggregate1.SomethingElseOccurred, Aggregate1.Event))

    def test_aggregate2_event_classes(self):
        self.assertIn("Event", Aggregate2.__dict__)
        self.assertIn("Created", Aggregate2.__dict__)
        self.assertIn("Discarded", Aggregate2.__dict__)
        self.assertIn("AttributeChanged", Aggregate2.__dict__)

        self.assertEqual(Aggregate2.Event.__name__, "Event")
        self.assertEqual(Aggregate2.Event.__qualname__, "Aggregate2.Event")
        topic = "eventsourcing.tests.core_tests.test_aggregate_root#Aggregate2.Event"
        self.assertEqual(get_topic(Aggregate2.Event), topic)
        self.assertEqual(resolve_topic(topic), Aggregate2.Event)

        self.assertEqual(Aggregate2.Created.__name__, "Created")
        self.assertEqual(Aggregate2.Created.__qualname__, "Aggregate2.Created")
        topic = "eventsourcing.tests.core_tests.test_aggregate_root#Aggregate2.Created"
        self.assertEqual(get_topic(Aggregate2.Created), topic)
        self.assertEqual(resolve_topic(topic), Aggregate2.Created)
        self.assertTrue(issubclass(Aggregate2.Created, Aggregate2.Event))

        self.assertEqual(Aggregate2.Discarded.__name__, "Discarded")
        self.assertEqual(Aggregate2.Discarded.__qualname__, "Aggregate2.Discarded")
        topic = (
            "eventsourcing.tests.core_tests.test_aggregate_root#Aggregate2" ".Discarded"
        )
        self.assertEqual(get_topic(Aggregate2.Discarded), topic)
        self.assertEqual(resolve_topic(topic), Aggregate2.Discarded)
        self.assertTrue(issubclass(Aggregate2.Discarded, Aggregate2.Event))

        self.assertEqual(Aggregate2.ExampleCreated.__name__, "ExampleCreated")
        self.assertEqual(
            Aggregate2.ExampleCreated.__qualname__, "Aggregate2.ExampleCreated"
        )
        topic = (
            "eventsourcing.tests.core_tests.test_aggregate_root#Aggregate2"
            ".ExampleCreated"
        )
        self.assertEqual(get_topic(Aggregate2.ExampleCreated), topic)
        self.assertEqual(resolve_topic(topic), Aggregate2.ExampleCreated)
        self.assertTrue(issubclass(Aggregate2.ExampleCreated, Aggregate2.Event))

    def test_aggregate3_lifecycle(self):
        # type: () -> None

        # Create a new aggregate.
        aggregate = self.app.create_aggregate3()

        self.assertIsInstance(aggregate, Aggregate3)

    def test_aggregate1_lifecycle(self):
        # type: () -> None

        # Create a new aggregate.
        aggregate = self.app.create_aggregate1()

        self.assertIsInstance(aggregate, Aggregate1)

        # Check it's got a head hash.
        self.assertTrue(aggregate.__head__)
        last_next_hash = aggregate.__head__

        # Check it does not exist in the repository.
        self.assertNotIn(aggregate.id, self.app.aggregate1_repository)

        # Save the aggregate.
        aggregate.__save__()

        # Check it now exists in the repository.
        self.assertIn(aggregate.id, self.app.aggregate1_repository)

        # Change an attribute of the aggregate root entity.
        self.assertNotEqual(aggregate.foo, "bar")
        aggregate.foo = "bar"
        self.assertEqual(aggregate.foo, "bar")

        # Check the head hash has changed.
        self.assertNotEqual(aggregate.__head__, last_next_hash)
        last_next_hash = aggregate.__head__

        self.assertIn(aggregate.id, self.app.aggregate1_repository)

        self.assertNotEqual(self.app.aggregate1_repository[aggregate.id].foo, "bar")
        aggregate.__save__()
        self.assertEqual(self.app.aggregate1_repository[aggregate.id].foo, "bar")

        # Check the aggregate has zero entities.
        self.assertEqual(aggregate.count_examples(), 0)

        # Check the aggregate has zero entities.
        self.assertEqual(aggregate.count_examples(), 0)

        # Ask the aggregate to create an entity within itself.
        aggregate.create_new_example()

        # Check the aggregate has one entity.
        self.assertEqual(aggregate.count_examples(), 1)

        # Check the aggregate in the repo still has zero entities.
        self.assertEqual(
            self.app.aggregate1_repository[aggregate.id].count_examples(), 0
        )

        # Check the head hash has changed.
        self.assertNotEqual(aggregate.__head__, last_next_hash)
        last_next_hash = aggregate.__head__

        # Call save().
        aggregate.__save__()

        # Check the aggregate in the repo now has one entity.
        self.assertEqual(
            self.app.aggregate1_repository[aggregate.id].count_examples(), 1
        )

        # Create two more entities within the aggregate.
        aggregate.create_new_example()
        aggregate.create_new_example()

        # Save both "entity created" events in one atomic transaction.
        aggregate.__save__()

        # Check the aggregate in the repo now has three entities.
        self.assertEqual(
            self.app.aggregate1_repository[aggregate.id].count_examples(), 3
        )

        # Discard the aggregate, calls save().
        aggregate.__discard__()
        aggregate.__save__()

        # Check the next hash has changed.
        self.assertNotEqual(aggregate.__head__, last_next_hash)

        # Check the aggregate no longer exists in the repo.
        self.assertNotIn(aggregate.id, self.app.aggregate1_repository)

    def test_both_types(self):
        # Create a new aggregate.
        aggregate1 = self.app.create_aggregate1()
        aggregate2 = self.app.create_aggregate2()

        aggregate1.__save__()
        aggregate2.__save__()

        self.assertIsInstance(aggregate1, Aggregate1)
        self.assertIsInstance(aggregate2, Aggregate2)

        self.assertEqual(aggregate1.foo, "")
        self.assertEqual(aggregate2.foo, "")

        aggregate1.foo = "bar"
        aggregate2.foo = "baz"

        aggregate1.__save__()
        aggregate2.__save__()

        aggregate1 = self.app.aggregate1_repository[aggregate1.id]
        aggregate2 = self.app.aggregate2_repository[aggregate2.id]

        self.assertIsInstance(aggregate1, Aggregate1)
        self.assertIsInstance(aggregate2, Aggregate2)

        self.assertEqual(aggregate1.foo, "bar")
        self.assertEqual(aggregate2.foo, "baz")

        aggregate1.__discard__()
        aggregate1.__save__()
        self.assertFalse(aggregate1.id in self.app.aggregate1_repository)
        self.assertTrue(aggregate2.id in self.app.aggregate2_repository)

        # Todo: Somehow avoid all IDs existing in all repositories.
        # - either namespace the UUIDs, with a UUID for each type,
        #     with adjustments to repository and factory methods.
        # - or make sequence type be a thing, with IDs being valid within the type
        #     compound partition key in Cassandra,
        # self.assertFalse(aggregate2.id in self.app.aggregate1_repository)

    def test_validate_previous_hash_error(self):
        # Check event has valid originator head.
        aggregate = Aggregate1(id="1", foo="bar", __created_on__=0, __version__=0)
        event = Aggregate1.AttributeChanged(
            name="foo",
            value="bar",
            originator_id="1",
            originator_version=1,
            __previous_hash__=aggregate.__head__,
        )
        event.__check_obj__(aggregate)

        # Check OriginatorHeadError is raised if the originator head is wrong.
        event.__dict__["__previous_hash__"] += "damage"
        with self.assertRaises(HeadHashError):
            event.__check_obj__(aggregate)


@subclassevents
class ExampleAggregateRoot(AggregateRoot[T]):
    def __init__(self, foo="", **kwargs):
        super(ExampleAggregateRoot, self).__init__(**kwargs)
        self._entities: Dict[UUID, Example] = {}
        self._foo = foo

    @attribute
    def foo(self):
        """Simple event sourced attribute called 'foo'."""

    def create_new_example(self):
        assert not self.__is_discarded__
        self.__trigger_event__(self.ExampleCreated, entity_id=uuid.uuid4())

    def count_examples(self):
        return len(self._entities)

<<<<<<< HEAD
    class SomethingElseOccurred(DomainEvent):
        pass

=======
    class ExampleCreated(DomainEvent[T]):
        """Published when an example entity is created within the aggregate."""
>>>>>>> 73ac504a

        def __init__(self, entity_id, **kwargs):
            super().__init__(entity_id=entity_id, **kwargs)

        @property
        def entity_id(self):
            return self.__dict__["entity_id"]

        def __mutate__(self, obj: Optional[T]) -> Optional[T]:
            obj = super().__mutate__(obj)
            entity = Example(entity_id=self.entity_id)
            aggregate = cast(ExampleAggregateRoot, obj)
            aggregate._entities[entity.id] = entity
            return obj


@subclassevents
class Aggregate1(ExampleAggregateRoot[T]):
    pass


class Aggregate2(ExampleAggregateRoot[T]):
    __subclassevents__ = True


class Aggregate3(Aggregate2):
    pass


class AggregateRepository(EventSourcedRepository):
    pass


class Example(object):
    """
    Example domain entity.
    """

    def __init__(self, entity_id):
        self._id = entity_id

    @property
    def id(self):
        return self._id


class ExampleDDDApplication(Generic[T]):
    def __init__(self, datastore):
        event_store = EventStore(
            record_manager=SQLAlchemyRecordManager(
                session=datastore.session, record_class=IntegerSequencedNoIDRecord
            ),
            sequenced_item_mapper=SequencedItemMapper(
                sequence_id_attr_name="originator_id",
                position_attr_name="originator_version",
            ),
        )
        # Todo: Remove having two repositories, because they are identical.
        self.aggregate1_repository = AggregateRepository(event_store=event_store)
        self.aggregate2_repository = AggregateRepository(event_store=event_store)
        self.persistence_policy = PersistencePolicy(
            persist_event_type=ExampleAggregateRoot.Event, event_store=event_store
        )

    def create_aggregate1(self) -> Aggregate1:
        """
        Factory method, creates and returns a new aggregate1 root entity.
        """
        a: Aggregate1 = Aggregate1.__create__()
        return a

    def create_aggregate2(self)-> Aggregate2:
        """
        Factory method, creates and returns a new aggregate1 root entity.
        """
        a: Aggregate2 = Aggregate2.__create__()
        return a

    def create_aggregate3(self)-> Aggregate3:
        """
        Factory method, creates and returns a new aggregate1 root entity.
        """
        a = Aggregate3.__create__()
        return a

    def close(self):
        self.persistence_policy.close()

    def __enter__(self):
        return self

    def __exit__(self, exc_type, exc_val, exc_tb):
        self.close()<|MERGE_RESOLUTION|>--- conflicted
+++ resolved
@@ -354,14 +354,8 @@
     def count_examples(self):
         return len(self._entities)
 
-<<<<<<< HEAD
-    class SomethingElseOccurred(DomainEvent):
-        pass
-
-=======
     class ExampleCreated(DomainEvent[T]):
         """Published when an example entity is created within the aggregate."""
->>>>>>> 73ac504a
 
         def __init__(self, entity_id, **kwargs):
             super().__init__(entity_id=entity_id, **kwargs)
@@ -376,6 +370,9 @@
             aggregate = cast(ExampleAggregateRoot, obj)
             aggregate._entities[entity.id] = entity
             return obj
+
+    class SomethingElseOccurred(DomainEvent):
+        pass
 
 
 @subclassevents
