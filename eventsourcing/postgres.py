<<<<<<< HEAD
from __future__ import annotations

=======
import logging
import sys
>>>>>>> d7c221ee
from contextlib import contextmanager
from typing import Any, Dict, Iterator, List, Optional, Sequence, Union
from uuid import UUID

import psycopg
import psycopg.errors
from psycopg import Connection, Cursor
from psycopg.rows import DictRow, dict_row
from psycopg_pool import ConnectionPool

from eventsourcing.persistence import (
    AggregateRecorder,
    ApplicationRecorder,
    DatabaseError,
    DataError,
    InfrastructureFactory,
    IntegrityError,
    InterfaceError,
    InternalError,
    Notification,
    NotSupportedError,
    OperationalError,
    PersistenceError,
    ProcessRecorder,
    ProgrammingError,
    StoredEvent,
    Tracking,
)
from eventsourcing.utils import Environment, retry, strtobool

logging.getLogger("psycopg.pool").setLevel(logging.CRITICAL)
logging.getLogger("psycopg").setLevel(logging.CRITICAL)


class PostgresDatastore:
    def __init__(
        self,
        dbname: str,
        host: str,
        port: str,
        user: str,
        password: str,
        connect_timeout: int = 5,
        idle_in_transaction_session_timeout: int = 0,
        pool_size: int = 2,
        max_overflow: int = 2,
        pool_timeout: float = 5.0,
        conn_max_age: float = 60 * 60.0,
        pre_ping: bool = False,
        lock_timeout: int = 0,
        schema: str = "",
        pool_open_timeout: Optional[int] = None,
    ):
        self.idle_in_transaction_session_timeout = idle_in_transaction_session_timeout
        self.pre_ping = pre_ping
        self.pool_open_timeout = pool_open_timeout

        if sys.version_info[:2] >= (3, 8):  # pragma: no cover
            check = ConnectionPool.check_connection if pre_ping else None
            kwargs: Dict[str, Any] = {"check": check}
        else:  # pragma: no cover
            # The 'check' argument and the check_connection() method aren't supported.
            kwargs: Dict[str, Any] = {}
        self.pool = ConnectionPool(
            connection_class=Connection[DictRow],
            kwargs={
                "dbname": dbname,
                "host": host,
                "port": port,
                "user": user,
                "password": password,
                "row_factory": dict_row,
            },
            min_size=pool_size,
            max_size=pool_size + max_overflow,
            open=False,
            configure=self.after_connect,
            timeout=connect_timeout,
            max_waiting=round(pool_timeout),
            max_lifetime=conn_max_age,
            **kwargs,  # use the 'check' argument when no longer supporting Python 3.7
        )
        self.lock_timeout = lock_timeout
        self.schema = schema.strip()

<<<<<<< HEAD
    def _create_connection(self) -> PostgresConnection:
        # Make a connection to a database.
        try:
            pg_conn = psycopg2.connect(
                dbname=self.dbname,
                host=self.host,
                port=self.port,
                user=self.user,
                password=self.password,
                connect_timeout=self.connect_timeout,
            )
        except psycopg2.OperationalError as e:
            raise OperationalError(e) from e
        pg_conn.cursor().execute(
            "SET idle_in_transaction_session_timeout = "
=======
    def after_connect(self, conn: Connection[DictRow]) -> None:
        conn.autocommit = True
        conn.cursor().execute(
            f"SET idle_in_transaction_session_timeout = "
>>>>>>> d7c221ee
            f"'{self.idle_in_transaction_session_timeout}s'"
        )

    @contextmanager
    def get_connection(self) -> Iterator[Connection[DictRow]]:
        try:
            wait = self.pool_open_timeout is not None
            timeout = self.pool_open_timeout or 30.0
            self.pool.open(wait, timeout)

            with self.pool.connection() as conn:
                yield conn
        except psycopg.InterfaceError as e:
            # conn.close()
            raise InterfaceError(str(e)) from e
        except psycopg.OperationalError as e:
            # conn.close()
            raise OperationalError(str(e)) from e
        except psycopg.DataError as e:
            raise DataError(str(e)) from e
        except psycopg.IntegrityError as e:
            raise IntegrityError(str(e)) from e
        except psycopg.InternalError as e:
            raise InternalError(str(e)) from e
        except psycopg.ProgrammingError as e:
            raise ProgrammingError(str(e)) from e
        except psycopg.NotSupportedError as e:
            raise NotSupportedError(str(e)) from e
        except psycopg.DatabaseError as e:
            raise DatabaseError(str(e)) from e
        except psycopg.Error as e:
            # conn.close()
            raise PersistenceError(str(e)) from e
        except Exception:
            # conn.close()
            raise

    @contextmanager
    def transaction(self, commit: bool = False) -> Iterator[Cursor[DictRow]]:
        conn: Connection[DictRow]
        with self.get_connection() as conn:
            with conn.transaction(force_rollback=not commit):
                yield conn.cursor()

    def close(self) -> None:
        self.pool.close()

    def __del__(self) -> None:
        self.close()


class PostgresAggregateRecorder(AggregateRecorder):
    def __init__(
        self,
        datastore: PostgresDatastore,
        events_table_name: str,
    ):
        self.check_table_name_length(events_table_name, datastore.schema)
        self.datastore = datastore
        self.events_table_name = events_table_name
        # Index names can't be qualified names, but
        # are created in the same schema as the table.
        if "." in self.events_table_name:
            unqualified_table_name = self.events_table_name.split(".")[-1]
        else:
            unqualified_table_name = self.events_table_name
        self.notification_id_index_name = (
            f"{unqualified_table_name}_notification_id_idx "
        )

        self.create_table_statements = self.construct_create_table_statements()
        self.insert_events_statement = (
            f"INSERT INTO {self.events_table_name} VALUES (%s, %s, %s, %s)"
        )
        self.select_events_statement = (
            f"SELECT * FROM {self.events_table_name} WHERE originator_id = %s"
        )
        self.lock_table_statements: List[str] = []

    @staticmethod
    def check_table_name_length(table_name: str, schema_name: str) -> None:
        schema_prefix = schema_name + "."
        if table_name.startswith(schema_prefix):
            unqualified_table_name = table_name[len(schema_prefix) :]
        else:
            unqualified_table_name = table_name
        if len(unqualified_table_name) > 63:
            raise ProgrammingError(f"Table name too long: {unqualified_table_name}")

    def construct_create_table_statements(self) -> List[str]:
        statement = (
            "CREATE TABLE IF NOT EXISTS "
            f"{self.events_table_name} ("
            "originator_id uuid NOT NULL, "
            "originator_version bigint NOT NULL, "
            "topic text, "
            "state bytea, "
            "PRIMARY KEY "
            "(originator_id, originator_version)) "
            "WITH (autovacuum_enabled=false)"
        )
        return [statement]

    def create_table(self) -> None:
        with self.datastore.transaction(commit=True) as curs:
            for statement in self.create_table_statements:
                curs.execute(statement, prepare=False)

    @retry((InterfaceError, OperationalError), max_attempts=10, wait=0.2)
    def insert_events(
        self, stored_events: List[StoredEvent], **kwargs: Any
    ) -> Optional[Sequence[int]]:
        conn: Connection[DictRow]
        exc: Optional[Exception] = None
        notification_ids: Optional[Sequence[int]] = None
        with self.datastore.get_connection() as conn:
            with conn.pipeline() as pipeline:
                with conn.transaction():
                    # Do other things first, so they can be pipelined too.
                    with conn.cursor() as curs:
                        self._insert_events(curs, stored_events, **kwargs)
                    # Then use a different cursor for the executemany() call.
                    with conn.cursor() as curs:
                        try:
                            self._insert_stored_events(curs, stored_events, **kwargs)
                            # Sync now, so any uniqueness constraint violation causes an
                            # IntegrityError to be raised here, rather an InternalError
                            # being raised sometime later e.g. when commit() is called.
                            pipeline.sync()
                            notification_ids = self._fetch_ids_after_insert_events(
                                curs, stored_events, **kwargs
                            )
                        except Exception as e:
                            # Avoid psycopg emitting a pipeline warning.
                            exc = e
            if exc:
                # Reraise exception after pipeline context manager has exited.
                raise exc
        return notification_ids

    def _insert_events(
        self,
        c: Cursor[DictRow],
        stored_events: List[StoredEvent],
        **kwargs: Any,
    ) -> None:
        pass

    def _insert_stored_events(
        self,
        c: Cursor[DictRow],
        stored_events: List[StoredEvent],
        **kwargs: Any,
    ) -> None:
        # Only do something if there is something to do.
        if len(stored_events) > 0:
            self._lock_table(c)

            # Insert events.
            c.executemany(
                query=self.insert_events_statement,
                params_seq=[
                    (
                        stored_event.originator_id,
                        stored_event.originator_version,
                        stored_event.topic,
                        stored_event.state,
                    )
                    for stored_event in stored_events
                ],
                returning="RETURNING" in self.insert_events_statement,
            )

    def _lock_table(self, c: Cursor[DictRow]) -> None:
        pass

    def _fetch_ids_after_insert_events(
        self,
        c: Cursor[DictRow],
        stored_events: List[StoredEvent],
        **kwargs: Any,
    ) -> Optional[Sequence[int]]:
        return None

    @retry((InterfaceError, OperationalError), max_attempts=10, wait=0.2)
    def select_events(
        self,
        originator_id: UUID,
        gt: Optional[int] = None,
        lte: Optional[int] = None,
        desc: bool = False,
        limit: Optional[int] = None,
    ) -> List[StoredEvent]:
        statement = self.select_events_statement
        params: List[Any] = [originator_id]
        if gt is not None:
            params.append(gt)
            statement += " AND originator_version > %s"
        if lte is not None:
            params.append(lte)
            statement += " AND originator_version <= %s"
        statement += " ORDER BY originator_version"
        if desc is False:
            statement += " ASC"
        else:
            statement += " DESC"
        if limit is not None:
            params.append(limit)
            statement += " LIMIT %s"

        stored_events = []

        with self.datastore.get_connection() as conn:
            with conn.cursor() as curs:
                curs.execute(statement, params, prepare=True)
                for row in curs.fetchall():
                    stored_events.append(
                        StoredEvent(
                            originator_id=row["originator_id"],
                            originator_version=row["originator_version"],
                            topic=row["topic"],
                            state=bytes(row["state"]),
                        )
                    )
        return stored_events


class PostgresApplicationRecorder(PostgresAggregateRecorder, ApplicationRecorder):
    def __init__(
        self,
        datastore: PostgresDatastore,
        events_table_name: str = "stored_events",
    ):
        super().__init__(datastore, events_table_name)
<<<<<<< HEAD
        self.insert_events_statement = (
            f"INSERT INTO {self.events_table_name} VALUES ($1, $2, $3, $4) "
            "RETURNING notification_id"
        )
=======
        self.insert_events_statement += " RETURNING notification_id"
>>>>>>> d7c221ee
        self.max_notification_id_statement = (
            f"SELECT MAX(notification_id) FROM {self.events_table_name}"
        )
        self.lock_table_statements = [
            f"SET LOCAL lock_timeout = '{self.datastore.lock_timeout}s'",
            f"LOCK TABLE {self.events_table_name} IN EXCLUSIVE MODE",
        ]

    def construct_create_table_statements(self) -> List[str]:
        statements = [
            (
                "CREATE TABLE IF NOT EXISTS "
                f"{self.events_table_name} ("
                "originator_id uuid NOT NULL, "
                "originator_version bigint NOT NULL, "
                "topic text, "
                "state bytea, "
                "notification_id bigserial, "
                "PRIMARY KEY "
                "(originator_id, originator_version)) "
                "WITH (autovacuum_enabled=false)"
            ),
            (
                "CREATE UNIQUE INDEX IF NOT EXISTS "
                f"{self.notification_id_index_name}"
                f"ON {self.events_table_name} (notification_id ASC)"
            ),
        ]
        return statements

    @retry((InterfaceError, OperationalError), max_attempts=10, wait=0.2)
    def select_notifications(
        self,
        start: int,
        limit: int,
        stop: Optional[int] = None,
        topics: Sequence[str] = (),
    ) -> List[Notification]:
        """
        Returns a list of event notifications
        from 'start', limited by 'limit'.
        """

        params: List[Union[int, str, Sequence[str]]] = [start]
<<<<<<< HEAD
        statement = f"SELECT * FROM {self.events_table_name} WHERE notification_id>=$1 "
        statement_name = f"select_notifications_{self.events_table_name}".replace(
            ".", "_"
        )
=======
        statement = f"SELECT * FROM {self.events_table_name} WHERE notification_id>=%s"
>>>>>>> d7c221ee

        if stop is not None:
            params.append(stop)
            statement += " AND notification_id <= %s"

        if topics:
            params.append(topics)
            statement += " AND topic = ANY(%s)"

        params.append(limit)
<<<<<<< HEAD
        statement += f"ORDER BY notification_id LIMIT ${len(params)}"
=======
        statement += " ORDER BY notification_id LIMIT %s"
>>>>>>> d7c221ee

        notifications = []
        conn: Connection[DictRow]
        with self.datastore.get_connection() as conn:
            with conn.cursor() as curs:
                curs.execute(statement, params, prepare=True)
                for row in curs.fetchall():
                    notifications.append(
                        Notification(
                            id=row["notification_id"],
                            originator_id=row["originator_id"],
                            originator_version=row["originator_version"],
                            topic=row["topic"],
                            state=bytes(row["state"]),
                        )
                    )
        return notifications

    @retry((InterfaceError, OperationalError), max_attempts=10, wait=0.2)
    def max_notification_id(self) -> int:
        """
        Returns the maximum notification ID.
        """
        conn: Connection[DictRow]
        with self.datastore.get_connection() as conn:
            with conn.cursor() as curs:
                curs.execute(self.max_notification_id_statement)
                fetchone = curs.fetchone()
                assert fetchone is not None
                max_id = fetchone["max"] or 0
        return max_id

    def _lock_table(self, c: Cursor[DictRow]) -> None:
        # Acquire "EXCLUSIVE" table lock, to serialize transactions that insert
        # stored events, so that readers don't pass over gaps that are filled in
        # later. We want each transaction that will be issued with notifications
        # IDs by the notification ID sequence to receive all its notification IDs
        # and then commit, before another transaction is issued with any notification
        # IDs. In other words, we want the insert order to be the same as the commit
        # order. We can accomplish this by locking the table for writes. The
        # EXCLUSIVE lock mode does not block SELECT statements, which acquire an
        # ACCESS SHARE lock, so the stored events table can be read concurrently
        # with writes and other reads. However, INSERT statements normally just
        # acquires ROW EXCLUSIVE locks, which risks the interleaving (within the
        # recorded sequence of notification IDs) of stored events from one transaction
        # with those of another transaction. And since one transaction will always
        # commit before another, the possibility arises when using ROW EXCLUSIVE locks
        # for readers that are tailing a notification log to miss items inserted later
        # but issued with lower notification IDs.
        # https://www.postgresql.org/docs/current/explicit-locking.html#LOCKING-TABLES
        # https://www.postgresql.org/docs/9.1/sql-lock.html
        # https://stackoverflow.com/questions/45866187/guarantee-monotonicity-of
        # -postgresql-serial-column-values-by-commit-order
        for lock_statement in self.lock_table_statements:
            c.execute(lock_statement, prepare=True)

    def _fetch_ids_after_insert_events(
        self,
        c: Cursor[DictRow],
        stored_events: List[StoredEvent],
        **kwargs: Any,
    ) -> Optional[Sequence[int]]:
        notification_ids: List[int] = []
        len_events = len(stored_events)
        if len_events:
            if (
                (c.statusmessage == "SET")
                and c.nextset()
                and (c.statusmessage == "LOCK TABLE")
            ):
                while c.nextset() and len(notification_ids) != len_events:
                    row = c.fetchone()
                    assert row is not None
                    notification_ids.append(row["notification_id"])
            if len(notification_ids) != len(stored_events):
                raise ProgrammingError("Couldn't get all notification IDs")
        return notification_ids


class PostgresProcessRecorder(PostgresApplicationRecorder, ProcessRecorder):
    def __init__(
        self,
        datastore: PostgresDatastore,
        events_table_name: str,
        tracking_table_name: str,
    ):
        self.check_table_name_length(tracking_table_name, datastore.schema)
        self.tracking_table_name = tracking_table_name
        super().__init__(datastore, events_table_name)
        self.insert_tracking_statement = (
            f"INSERT INTO {self.tracking_table_name} VALUES (%s, %s)"
        )
        self.max_tracking_id_statement = (
            "SELECT MAX(notification_id) "
            f"FROM {self.tracking_table_name} "
            "WHERE application_name=%s"
        )
        self.count_tracking_id_statement = (
            "SELECT COUNT(*) "
            f"FROM {self.tracking_table_name} "
            "WHERE application_name=%s AND notification_id=%s"
        )

    def construct_create_table_statements(self) -> List[str]:
        statements = super().construct_create_table_statements()
        statements.append(
            "CREATE TABLE IF NOT EXISTS "
            f"{self.tracking_table_name} ("
            "application_name text, "
            "notification_id bigint, "
            "PRIMARY KEY "
            "(application_name, notification_id))"
        )
        return statements

    @retry((InterfaceError, OperationalError), max_attempts=10, wait=0.2)
    def max_tracking_id(self, application_name: str) -> int:
        with self.datastore.get_connection() as conn:
            with conn.cursor() as curs:
                curs.execute(
                    query=self.max_tracking_id_statement,
                    params=(application_name,),
                    prepare=True,
                )
                fetchone = curs.fetchone()
                assert fetchone is not None
                max_id = fetchone["max"] or 0
        return max_id

    @retry((InterfaceError, OperationalError), max_attempts=10, wait=0.2)
    def has_tracking_id(self, application_name: str, notification_id: int) -> bool:
        conn: Connection[DictRow]
        with self.datastore.get_connection() as conn:
            with conn.cursor() as curs:
                curs.execute(
                    query=self.count_tracking_id_statement,
                    params=(application_name, notification_id),
                    prepare=True,
                )
                fetchone = curs.fetchone()
                assert fetchone is not None
                return bool(fetchone["count"])

    def _insert_events(
        self,
        c: Cursor[DictRow],
        stored_events: List[StoredEvent],
        **kwargs: Any,
    ) -> None:
        tracking: Optional[Tracking] = kwargs.get("tracking", None)
        if tracking is not None:
            c.execute(
                query=self.insert_tracking_statement,
                params=(
                    tracking.application_name,
                    tracking.notification_id,
                ),
                prepare=True,
            )
        super()._insert_events(c, stored_events, **kwargs)


class Factory(InfrastructureFactory):
    POSTGRES_DBNAME = "POSTGRES_DBNAME"
    POSTGRES_HOST = "POSTGRES_HOST"
    POSTGRES_PORT = "POSTGRES_PORT"
    POSTGRES_USER = "POSTGRES_USER"
    POSTGRES_PASSWORD = "POSTGRES_PASSWORD"
    POSTGRES_CONNECT_TIMEOUT = "POSTGRES_CONNECT_TIMEOUT"
    POSTGRES_CONN_MAX_AGE = "POSTGRES_CONN_MAX_AGE"
    POSTGRES_PRE_PING = "POSTGRES_PRE_PING"
    POSTGRES_POOL_TIMEOUT = "POSTGRES_POOL_TIMEOUT"
    POSTGRES_LOCK_TIMEOUT = "POSTGRES_LOCK_TIMEOUT"
    POSTGRES_POOL_SIZE = "POSTGRES_POOL_SIZE"
    POSTGRES_POOL_MAX_OVERFLOW = "POSTGRES_POOL_MAX_OVERFLOW"
    POSTGRES_IDLE_IN_TRANSACTION_SESSION_TIMEOUT = (
        "POSTGRES_IDLE_IN_TRANSACTION_SESSION_TIMEOUT"
    )
    POSTGRES_SCHEMA = "POSTGRES_SCHEMA"
    CREATE_TABLE = "CREATE_TABLE"

    aggregate_recorder_class = PostgresAggregateRecorder
    application_recorder_class = PostgresApplicationRecorder
    process_recorder_class = PostgresProcessRecorder

    def __init__(self, env: Environment):
        super().__init__(env)
        dbname = self.env.get(self.POSTGRES_DBNAME)
        if dbname is None:
            raise EnvironmentError(
                "Postgres database name not found "
                "in environment with key "
                f"'{self.POSTGRES_DBNAME}'"
            )

        host = self.env.get(self.POSTGRES_HOST)
        if host is None:
            raise EnvironmentError(
                "Postgres host not found "
                "in environment with key "
                f"'{self.POSTGRES_HOST}'"
            )

        port = self.env.get(self.POSTGRES_PORT) or "5432"

        user = self.env.get(self.POSTGRES_USER)
        if user is None:
            raise EnvironmentError(
                "Postgres user not found "
                "in environment with key "
                f"'{self.POSTGRES_USER}'"
            )

        password = self.env.get(self.POSTGRES_PASSWORD)
        if password is None:
            raise EnvironmentError(
                "Postgres password not found "
                "in environment with key "
                f"'{self.POSTGRES_PASSWORD}'"
            )

        connect_timeout: Optional[int]
        connect_timeout_str = self.env.get(self.POSTGRES_CONNECT_TIMEOUT)
        if connect_timeout_str is None:
            connect_timeout = 5
        elif connect_timeout_str == "":
            connect_timeout = 5
        else:
            try:
                connect_timeout = int(connect_timeout_str)
            except ValueError:
                raise EnvironmentError(
                    "Postgres environment value for key "
                    f"'{self.POSTGRES_CONNECT_TIMEOUT}' is invalid. "
                    "If set, an integer or empty string is expected: "
                    f"'{connect_timeout_str}'"
                )

        idle_in_transaction_session_timeout_str = (
            self.env.get(self.POSTGRES_IDLE_IN_TRANSACTION_SESSION_TIMEOUT) or "5"
        )

        try:
            idle_in_transaction_session_timeout = int(
                idle_in_transaction_session_timeout_str
            )
        except ValueError:
            raise EnvironmentError(
                "Postgres environment value for key "
                f"'{self.POSTGRES_IDLE_IN_TRANSACTION_SESSION_TIMEOUT}' is invalid. "
                "If set, an integer or empty string is expected: "
                f"'{idle_in_transaction_session_timeout_str}'"
            )

        pool_size: Optional[int]
        pool_size_str = self.env.get(self.POSTGRES_POOL_SIZE)
        if pool_size_str is None:
            pool_size = 5
        elif pool_size_str == "":
            pool_size = 5
        else:
            try:
                pool_size = int(pool_size_str)
            except ValueError:
                raise EnvironmentError(
                    "Postgres environment value for key "
                    f"'{self.POSTGRES_POOL_SIZE}' is invalid. "
                    "If set, an integer or empty string is expected: "
                    f"'{pool_size_str}'"
                )

        pool_max_overflow: Optional[int]
        pool_max_overflow_str = self.env.get(self.POSTGRES_POOL_MAX_OVERFLOW)
        if pool_max_overflow_str is None:
            pool_max_overflow = 10
        elif pool_max_overflow_str == "":
            pool_max_overflow = 10
        else:
            try:
                pool_max_overflow = int(pool_max_overflow_str)
            except ValueError:
                raise EnvironmentError(
                    "Postgres environment value for key "
                    f"'{self.POSTGRES_POOL_MAX_OVERFLOW}' is invalid. "
                    "If set, an integer or empty string is expected: "
                    f"'{pool_max_overflow_str}'"
                )

        pool_timeout: Optional[float]
        pool_timeout_str = self.env.get(self.POSTGRES_POOL_TIMEOUT)
        if pool_timeout_str is None:
            pool_timeout = 30
        elif pool_timeout_str == "":
            pool_timeout = 30
        else:
            try:
                pool_timeout = float(pool_timeout_str)
            except ValueError:
                raise EnvironmentError(
                    "Postgres environment value for key "
                    f"'{self.POSTGRES_POOL_TIMEOUT}' is invalid. "
                    "If set, a float or empty string is expected: "
                    f"'{pool_timeout_str}'"
                )

        conn_max_age: Optional[float]
        DEFAULT_POSTGRES_CONN_MAX_AGE = 60 * 60.0
        conn_max_age_str = self.env.get(self.POSTGRES_CONN_MAX_AGE)
        if conn_max_age_str is None:
            conn_max_age = DEFAULT_POSTGRES_CONN_MAX_AGE
        elif conn_max_age_str == "":
            conn_max_age = DEFAULT_POSTGRES_CONN_MAX_AGE
        else:
            try:
                conn_max_age = float(conn_max_age_str)
            except ValueError:
                raise EnvironmentError(
                    "Postgres environment value for key "
                    f"'{self.POSTGRES_CONN_MAX_AGE}' is invalid. "
                    "If set, a float or empty string is expected: "
                    f"'{conn_max_age_str}'"
                )

        pre_ping = strtobool(self.env.get(self.POSTGRES_PRE_PING) or "no")

        lock_timeout_str = self.env.get(self.POSTGRES_LOCK_TIMEOUT) or "0"

        try:
            lock_timeout = int(lock_timeout_str)
        except ValueError:
            raise EnvironmentError(
                "Postgres environment value for key "
                f"'{self.POSTGRES_LOCK_TIMEOUT}' is invalid. "
                "If set, an integer or empty string is expected: "
                f"'{lock_timeout_str}'"
            )

        schema = self.env.get(self.POSTGRES_SCHEMA) or ""

        self.datastore = PostgresDatastore(
            dbname=dbname,
            host=host,
            port=port,
            user=user,
            password=password,
            connect_timeout=connect_timeout,
            idle_in_transaction_session_timeout=idle_in_transaction_session_timeout,
            pool_size=pool_size,
            max_overflow=pool_max_overflow,
            pool_timeout=pool_timeout,
            conn_max_age=conn_max_age,
            pre_ping=pre_ping,
            lock_timeout=lock_timeout,
            schema=schema,
        )

    def aggregate_recorder(self, purpose: str = "events") -> AggregateRecorder:
        prefix = self.env.name.lower() or "stored"
        events_table_name = prefix + "_" + purpose
        if self.datastore.schema:
            events_table_name = f"{self.datastore.schema}.{events_table_name}"
        recorder = type(self).aggregate_recorder_class(
            datastore=self.datastore,
            events_table_name=events_table_name,
        )
        if self.env_create_table():
            recorder.create_table()
        return recorder

    def application_recorder(self) -> ApplicationRecorder:
        prefix = self.env.name.lower() or "stored"
        events_table_name = prefix + "_events"
        if self.datastore.schema:
            events_table_name = f"{self.datastore.schema}.{events_table_name}"
        recorder = type(self).application_recorder_class(
            datastore=self.datastore,
            events_table_name=events_table_name,
        )
        if self.env_create_table():
            recorder.create_table()
        return recorder

    def process_recorder(self) -> ProcessRecorder:
        prefix = self.env.name.lower() or "stored"
        events_table_name = prefix + "_events"
        prefix = self.env.name.lower() or "notification"
        tracking_table_name = prefix + "_tracking"
        if self.datastore.schema:
            events_table_name = f"{self.datastore.schema}.{events_table_name}"
            tracking_table_name = f"{self.datastore.schema}.{tracking_table_name}"
        recorder = type(self).process_recorder_class(
            datastore=self.datastore,
            events_table_name=events_table_name,
            tracking_table_name=tracking_table_name,
        )
        if self.env_create_table():
            recorder.create_table()
        return recorder

    def env_create_table(self) -> bool:
        return strtobool(self.env.get(self.CREATE_TABLE) or "yes")

    def close(self) -> None:
        if hasattr(self, "datastore"):
            self.datastore.close()

    def __del__(self) -> None:
        self.close()<|MERGE_RESOLUTION|>--- conflicted
+++ resolved
@@ -1,10 +1,7 @@
-<<<<<<< HEAD
 from __future__ import annotations
 
-=======
 import logging
 import sys
->>>>>>> d7c221ee
 from contextlib import contextmanager
 from typing import Any, Dict, Iterator, List, Optional, Sequence, Union
 from uuid import UUID
@@ -90,28 +87,10 @@
         self.lock_timeout = lock_timeout
         self.schema = schema.strip()
 
-<<<<<<< HEAD
-    def _create_connection(self) -> PostgresConnection:
-        # Make a connection to a database.
-        try:
-            pg_conn = psycopg2.connect(
-                dbname=self.dbname,
-                host=self.host,
-                port=self.port,
-                user=self.user,
-                password=self.password,
-                connect_timeout=self.connect_timeout,
-            )
-        except psycopg2.OperationalError as e:
-            raise OperationalError(e) from e
-        pg_conn.cursor().execute(
-            "SET idle_in_transaction_session_timeout = "
-=======
     def after_connect(self, conn: Connection[DictRow]) -> None:
         conn.autocommit = True
         conn.cursor().execute(
             f"SET idle_in_transaction_session_timeout = "
->>>>>>> d7c221ee
             f"'{self.idle_in_transaction_session_timeout}s'"
         )
 
@@ -346,14 +325,7 @@
         events_table_name: str = "stored_events",
     ):
         super().__init__(datastore, events_table_name)
-<<<<<<< HEAD
-        self.insert_events_statement = (
-            f"INSERT INTO {self.events_table_name} VALUES ($1, $2, $3, $4) "
-            "RETURNING notification_id"
-        )
-=======
         self.insert_events_statement += " RETURNING notification_id"
->>>>>>> d7c221ee
         self.max_notification_id_statement = (
             f"SELECT MAX(notification_id) FROM {self.events_table_name}"
         )
@@ -364,23 +336,19 @@
 
     def construct_create_table_statements(self) -> List[str]:
         statements = [
-            (
-                "CREATE TABLE IF NOT EXISTS "
-                f"{self.events_table_name} ("
-                "originator_id uuid NOT NULL, "
-                "originator_version bigint NOT NULL, "
-                "topic text, "
-                "state bytea, "
-                "notification_id bigserial, "
-                "PRIMARY KEY "
-                "(originator_id, originator_version)) "
-                "WITH (autovacuum_enabled=false)"
-            ),
-            (
-                "CREATE UNIQUE INDEX IF NOT EXISTS "
-                f"{self.notification_id_index_name}"
-                f"ON {self.events_table_name} (notification_id ASC)"
-            ),
+            "CREATE TABLE IF NOT EXISTS "
+            f"{self.events_table_name} ("
+            "originator_id uuid NOT NULL, "
+            "originator_version bigint NOT NULL, "
+            "topic text, "
+            "state bytea, "
+            "notification_id bigserial, "
+            "PRIMARY KEY "
+            "(originator_id, originator_version)) "
+            "WITH (autovacuum_enabled=false)",
+            f"CREATE UNIQUE INDEX IF NOT EXISTS "
+            f"{self.notification_id_index_name}"
+            f"ON {self.events_table_name} (notification_id ASC);",
         ]
         return statements
 
@@ -398,14 +366,7 @@
         """
 
         params: List[Union[int, str, Sequence[str]]] = [start]
-<<<<<<< HEAD
-        statement = f"SELECT * FROM {self.events_table_name} WHERE notification_id>=$1 "
-        statement_name = f"select_notifications_{self.events_table_name}".replace(
-            ".", "_"
-        )
-=======
         statement = f"SELECT * FROM {self.events_table_name} WHERE notification_id>=%s"
->>>>>>> d7c221ee
 
         if stop is not None:
             params.append(stop)
@@ -416,11 +377,7 @@
             statement += " AND topic = ANY(%s)"
 
         params.append(limit)
-<<<<<<< HEAD
-        statement += f"ORDER BY notification_id LIMIT ${len(params)}"
-=======
         statement += " ORDER BY notification_id LIMIT %s"
->>>>>>> d7c221ee
 
         notifications = []
         conn: Connection[DictRow]
@@ -653,9 +610,9 @@
                 connect_timeout = int(connect_timeout_str)
             except ValueError:
                 raise EnvironmentError(
-                    "Postgres environment value for key "
+                    f"Postgres environment value for key "
                     f"'{self.POSTGRES_CONNECT_TIMEOUT}' is invalid. "
-                    "If set, an integer or empty string is expected: "
+                    f"If set, an integer or empty string is expected: "
                     f"'{connect_timeout_str}'"
                 )
 
@@ -669,9 +626,9 @@
             )
         except ValueError:
             raise EnvironmentError(
-                "Postgres environment value for key "
+                f"Postgres environment value for key "
                 f"'{self.POSTGRES_IDLE_IN_TRANSACTION_SESSION_TIMEOUT}' is invalid. "
-                "If set, an integer or empty string is expected: "
+                f"If set, an integer or empty string is expected: "
                 f"'{idle_in_transaction_session_timeout_str}'"
             )
 
@@ -686,9 +643,9 @@
                 pool_size = int(pool_size_str)
             except ValueError:
                 raise EnvironmentError(
-                    "Postgres environment value for key "
+                    f"Postgres environment value for key "
                     f"'{self.POSTGRES_POOL_SIZE}' is invalid. "
-                    "If set, an integer or empty string is expected: "
+                    f"If set, an integer or empty string is expected: "
                     f"'{pool_size_str}'"
                 )
 
@@ -703,9 +660,9 @@
                 pool_max_overflow = int(pool_max_overflow_str)
             except ValueError:
                 raise EnvironmentError(
-                    "Postgres environment value for key "
+                    f"Postgres environment value for key "
                     f"'{self.POSTGRES_POOL_MAX_OVERFLOW}' is invalid. "
-                    "If set, an integer or empty string is expected: "
+                    f"If set, an integer or empty string is expected: "
                     f"'{pool_max_overflow_str}'"
                 )
 
@@ -720,9 +677,9 @@
                 pool_timeout = float(pool_timeout_str)
             except ValueError:
                 raise EnvironmentError(
-                    "Postgres environment value for key "
+                    f"Postgres environment value for key "
                     f"'{self.POSTGRES_POOL_TIMEOUT}' is invalid. "
-                    "If set, a float or empty string is expected: "
+                    f"If set, a float or empty string is expected: "
                     f"'{pool_timeout_str}'"
                 )
 
@@ -738,9 +695,9 @@
                 conn_max_age = float(conn_max_age_str)
             except ValueError:
                 raise EnvironmentError(
-                    "Postgres environment value for key "
+                    f"Postgres environment value for key "
                     f"'{self.POSTGRES_CONN_MAX_AGE}' is invalid. "
-                    "If set, a float or empty string is expected: "
+                    f"If set, a float or empty string is expected: "
                     f"'{conn_max_age_str}'"
                 )
 
@@ -752,9 +709,9 @@
             lock_timeout = int(lock_timeout_str)
         except ValueError:
             raise EnvironmentError(
-                "Postgres environment value for key "
+                f"Postgres environment value for key "
                 f"'{self.POSTGRES_LOCK_TIMEOUT}' is invalid. "
-                "If set, an integer or empty string is expected: "
+                f"If set, an integer or empty string is expected: "
                 f"'{lock_timeout_str}'"
             )
 
